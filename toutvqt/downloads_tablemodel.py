--- conflicted
+++ resolved
@@ -207,12 +207,9 @@
 
     def _on_download_error_delayed(self, work, ex):
         self._delayed_update_calls.append((self._on_download_error, [work, ex]))
-<<<<<<< HEAD
-=======
 
     def _on_download_cancelled_delayed(self, work):
         self._delayed_update_calls.append((self._on_download_cancelled, [work]))
->>>>>>> 60818f65
 
     def _on_download_created(self, work):
         episode_id = work.get_episode().get_id()
