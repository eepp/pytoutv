--- conflicted
+++ resolved
@@ -15,11 +15,8 @@
 
     def _build_context_menu(self):
         self._context_menu = Qt.QMenu(parent=self)
-<<<<<<< HEAD
         self._open_action = self._context_menu.addAction('&Open')
         self._open_dir_action = self._context_menu.addAction('&Open directory in file explorer')
-=======
->>>>>>> 60818f65
         self._cancel_action = self._context_menu.addAction('&Cancel')
 
     def _setup_context_menu(self):
@@ -36,7 +33,6 @@
         if not index.isValid():
             return
 
-<<<<<<< HEAD
         dl_item = self.model().get_download_item_at_row(index.row())
         print(dl_item.get_filename())
 
@@ -54,14 +50,7 @@
             Qt.QDesktopServices.openUrl(url)
 
         elif action is self._cancel_action:
-            print("cancel!", index.isValid())
-            pass
-=======
-        action = self._context_menu.exec(Qt.QCursor.pos())
-
-        if action is self._cancel_action:
             self.cancel_download.emit(index.row())
->>>>>>> 60818f65
 
     def set_default_columns_widths(self):
         pass